--- conflicted
+++ resolved
@@ -28,7 +28,16 @@
 npm install --save @oracle/bots-node-sdk
 ```
 
-<<<<<<< HEAD
+Install this project as a dependency to a Node.js express project.
+
+```javascript
+const express = require('express');
+const OracleBot = require('@oracle/bots-node-sdk');
+
+const app = express();
+OracleBot.init(app);
+```
+
 ## Custom Components
 
 Using the `@oracle/bots-node-sdk` for Custom Component development introduces some
@@ -78,18 +87,6 @@
 
 > Custom Component example as JavaScript class
 
-=======
-Install this project as a dependency to a Node.js express project.
-
-```javascript
-const express = require('express');
-const OracleBot = require('@oracle/bots-node-sdk');
-
-const app = express();
-OracleBot.init(app);
-```
-
->>>>>>> 1e2e5273
 ## Middleware
 
 Support for various Bot requests can be handled by the configurable `Middleware`
@@ -169,58 +166,6 @@
 > **NOTE** `WebhookClient.send` supports an optional channel configuration as its
 second argument, thereby supporting request specific channel determination.
 
-<<<<<<< HEAD
-=======
-## Custom Components
-
-Using the `@oracle/bots-node-sdk` for Custom Component development introduces some
-new features, and is **100%** compatible with existing components you may have
-already developed with the original SDK.
-
-This SDK supports two structures for the definition of a custom component, one
-of which is the traditional object export.
-
-```javascript
-module.exports = {
-  metadata: () => ({
-    name: 'my.custom.component',
-    properties: {},
-    supportedActions: []
-  }),
-  invoke: (conversation, done) => {
-    conversation.reply('hello').tranistion();
-    done();
-  }
-}
-```
-
-> Custom Component example as `Object`
-
-You may also define a component by exporting class(es) with the **OPTION** of
-extending the `ComponentAbstract` class for additional iVars and methods.
-**NOTE** Component classes are instantiated as _singletons_.
-
-```javascript
-const { ComponentAbstract } = require('@oracle/bots-node-sdk/lib');
-
-module.exports = class MyCustomComponent extends ComponentAbstract {
-  metadata() {
-    return {
-      name: 'my.custom.component',
-      properties: {},
-      supportedActions: []
-    }
-  }
-  invoke(conversation, done) {
-    conversation.reply('hello').transition();
-    done();
-  }
-}
-```
-
-> Custom Component example as JavaScript class
-
->>>>>>> 1e2e5273
 ## Utilities
 
 Utility functions are available within the `Util` namespace of the main entrypoint.
@@ -237,11 +182,7 @@
 
 ### Message Formatting
 
-<<<<<<< HEAD
 - MessageModel - `OracleBot.Lib.MessageModel` create stuctured object of a known Common Message Model message such as Text, Card, Attachment, Location, Postback, Agent or Raw type.  When using the Custom Components SDK, MessagModel is available via the SDK MessageModel() call. It can also be used outside of SDK.  In addition, MessageModel can also be used in browser.  When used in browser, include the package joi-browser.
-=======
-- MessageModel - `OracleBot.Lib.MessageModel` create structured object of a known Common Message Model message such as Text, Card, Attachment, Location, Postback, Agent or Raw type.
->>>>>>> 1e2e5273
 - MessageModel Utils - `OracleBot.Util.MessageModel` functions to help deriving string or speech representation of a Conversation Message Model payload. This is used primarily to output text or speech to voice and text-based channels like Alexa and SMS.
 
 ```javascript
