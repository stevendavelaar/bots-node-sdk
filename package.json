{
  "name": "@oracle/bots-node-sdk",
<<<<<<< HEAD
  "version": "0.1.0",
=======
  "version": "2.0.0",
>>>>>>> 4f862fbb
  "description": "Oracle bot custom component service middleware and utilities",
  "main": "index.js",
  "browser": "index-browser.js",
  "typings": "typings/index.d.ts",
  "license": "UPL-1.0",
  "author": "Oracle Corp.",
  "contributors": [
    "Matt Vander Vliet <matthew.vander.vliet@oracle.com>",
    "Henrick Yau <henrick.yau@oracle.com>"
  ],
  "repository": {
    "type": "git",
    "url": "https://github.com/oracle/bots-node-sdk"
  },
  "keywords": [
    "oracle",
    "bots",
    "node",
    "express",
    "sdk",
    "custom components",
    "webhook"
  ],
  "engines": {
    "node": ">=6.11.3",
    "npm": ">=3.10.10"
  },
  "scripts": {
    "docs": "shx rm -rf ./docs && jsdoc -c jsdoc.json -d ./docs",
    "postdocs": "node ./docshim.js",
    "lint": "eslint . --ignore-pattern reports --ignore-pattern examples --ignore-pattern docs && tslint --project ./ts",
    "test": "istanbul cover jasmine",
    "typings": "shx rm -rf ./typings && cd ./ts && tsc",
    "prepack": "npm run lint && npm run typings"
  },
  "dependencies": {
    "axios": "^0.18.0",
    "body-parser": "^1.18.2",
    "joi": "^13.1.2",
    "leven": "^2.1.0"
  },
  "devDependencies": {
    "@types/body-parser": "^1.17.0",
    "@types/express": "^4.16.0",
    "@types/joi": "^13.3.0",
    "docdash": "^0.4.0",
    "eslint": "^4.19.1",
    "eslint-plugin-jasmine": "^2.10.1",
    "express": "^4.16.3",
    "istanbul": "^0.4.5",
    "jasmine": "^2.8.0",
    "jasmine-reporters": "^2.3.1",
    "jasmine-spec-reporter": "^4.2.1",
    "jsdoc": "^3.5.5",
    "shx": "^0.2.2",
    "supertest": "^3.1.0",
    "tslint": "^5.10.0",
    "typescript": "^2.9.2"
  },
  "optionalDependencies": {
    "joi-browser": "^13.0.1"
  }
}<|MERGE_RESOLUTION|>--- conflicted
+++ resolved
@@ -1,10 +1,6 @@
 {
   "name": "@oracle/bots-node-sdk",
-<<<<<<< HEAD
-  "version": "0.1.0",
-=======
   "version": "2.0.0",
->>>>>>> 4f862fbb
   "description": "Oracle bot custom component service middleware and utilities",
   "main": "index.js",
   "browser": "index-browser.js",
