--- conflicted
+++ resolved
@@ -30,11 +30,8 @@
 
 /**
  * Wrapper object for accessing nlpresult
-<<<<<<< HEAD
-=======
  * @memberof module:Lib
  * @alias NLPResult
->>>>>>> 1e2e5273
  */
 const NLPResult = class {
   constructor(nlpresult) {
